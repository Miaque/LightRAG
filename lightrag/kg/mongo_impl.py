--- conflicted
+++ resolved
@@ -3,7 +3,6 @@
 from typing import Dict, Union
 
 from pymongo import MongoClient
-<<<<<<< HEAD
 from tqdm.asyncio import tqdm as tqdm_async
 
 from lightrag.base import (
@@ -12,9 +11,6 @@
     DocStatus,
     DocStatusStorage,
 )
-=======
-from typing import Union
->>>>>>> 61349b0f
 from lightrag.utils import logger
 
 
